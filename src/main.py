--- conflicted
+++ resolved
@@ -34,7 +34,6 @@
 
 logger = logging.getLogger(__name__)
 
-<<<<<<< HEAD
 
 def save_factors(
     data: StockData,
@@ -77,9 +76,7 @@
         )
         df_long.dropna(subset=f"{expre}", inplace=True)
         df_long.to_csv(f"{path_factor}/{expre}.csv", index=False, encoding="utf-8-sig")
-=======
 policy_dict = {"LSTM": LSTMSharedNet, "TRANSFORMER": TransformerSharedNet}
->>>>>>> 452dc28f
 
 
 def run_single_experiment(
@@ -103,21 +100,16 @@
         Total Iteration Steps: {steps}"""
     )
 
-<<<<<<< HEAD
-    name_prefix = f"{groupby.name}_{pool_capacity}_{seed}"
-    save_folder = path_save / name_prefix
-=======
     folder_name = f"group-{group.name}_pool-{pool_capacity}_seed-{seed}_policy-{POLICY}_target-{TARGET}"
 
     save_folder = (
-        path_general
+        path_save
         / data_sources.kline.exchange.name
         / data_sources.kline.universe.name
         / "Alphas"
         / data_sources.kline.freq
         / folder_name
     )
->>>>>>> 452dc28f
 
     if not save_folder.exists():
         save_folder.mkdir(parents=True, exist_ok=True)

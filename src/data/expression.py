--- conflicted
+++ resolved
@@ -1,11 +1,6 @@
 from abc import ABCMeta, abstractmethod
-<<<<<<< HEAD
-from typing import List, Type, Union, Tuple
-import gc
-=======
 from typing import List, Tuple, Type, Union
 
->>>>>>> 452dc28f
 import torch
 from torch import Tensor
 
